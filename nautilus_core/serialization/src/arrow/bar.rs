// -------------------------------------------------------------------------------------------------
//  Copyright (C) 2015-2024 Nautech Systems Pty Ltd. All rights reserved.
//  https://nautechsystems.io
//
//  Licensed under the GNU Lesser General Public License Version 3.0 (the "License");
//  You may not use this file except in compliance with the License.
//  You may obtain a copy of the License at https://www.gnu.org/licenses/lgpl-3.0.en.html
//
//  Unless required by applicable law or agreed to in writing, software
//  distributed under the License is distributed on an "AS IS" BASIS,
//  WITHOUT WARRANTIES OR CONDITIONS OF ANY KIND, either express or implied.
//  See the License for the specific language governing permissions and
//  limitations under the License.
// -------------------------------------------------------------------------------------------------

use std::{collections::HashMap, str::FromStr, sync::Arc};

use arrow::{
    array::{FixedSizeBinaryArray, FixedSizeBinaryBuilder, UInt64Array},
    datatypes::{DataType, Field, Schema},
    error::ArrowError,
    record_batch::RecordBatch,
};
use nautilus_model::{
    data::{Bar, BarType},
    types::{Price, Quantity},
};

use super::{
    extract_column, DecodeDataFromRecordBatch, EncodingError, KEY_BAR_TYPE, KEY_PRICE_PRECISION,
    KEY_SIZE_PRECISION,
};
use crate::arrow::{ArrowSchemaProvider, Data, DecodeFromRecordBatch, EncodeToRecordBatch};

impl ArrowSchemaProvider for Bar {
    #[cfg(not(feature = "high_precision"))]
    fn get_schema(metadata: Option<HashMap<String, String>>) -> Schema {
        let fields = vec![
            Field::new("open", DataType::Int64, false),
            Field::new("high", DataType::Int64, false),
            Field::new("low", DataType::Int64, false),
            Field::new("close", DataType::Int64, false),
            Field::new("volume", DataType::UInt64, false),
            Field::new("ts_event", DataType::UInt64, false),
            Field::new("ts_init", DataType::UInt64, false),
        ];

        match metadata {
            Some(metadata) => Schema::new_with_metadata(fields, metadata),
            None => Schema::new(fields),
        }
    }

    #[cfg(feature = "high_precision")]
    fn get_schema(metadata: Option<HashMap<String, String>>) -> Schema {
        let fields = vec![
            Field::new("open", DataType::FixedSizeBinary(16), false),
            Field::new("high", DataType::FixedSizeBinary(16), false),
            Field::new("low", DataType::FixedSizeBinary(16), false),
            Field::new("close", DataType::FixedSizeBinary(16), false),
            Field::new("volume", DataType::UInt64, false),
            Field::new("ts_event", DataType::UInt64, false),
            Field::new("ts_init", DataType::UInt64, false),
        ];

        match metadata {
            Some(metadata) => Schema::new_with_metadata(fields, metadata),
            None => Schema::new(fields),
        }
    }
}

fn parse_metadata(metadata: &HashMap<String, String>) -> Result<(BarType, u8, u8), EncodingError> {
    let bar_type_str = metadata
        .get(KEY_BAR_TYPE)
        .ok_or_else(|| EncodingError::MissingMetadata(KEY_BAR_TYPE))?;
    let bar_type = BarType::from_str(bar_type_str)
        .map_err(|e| EncodingError::ParseError(KEY_BAR_TYPE, e.to_string()))?;

    let price_precision = metadata
        .get(KEY_PRICE_PRECISION)
        .ok_or_else(|| EncodingError::MissingMetadata(KEY_PRICE_PRECISION))?
        .parse::<u8>()
        .map_err(|e| EncodingError::ParseError(KEY_PRICE_PRECISION, e.to_string()))?;

    let size_precision = metadata
        .get(KEY_SIZE_PRECISION)
        .ok_or_else(|| EncodingError::MissingMetadata(KEY_SIZE_PRECISION))?
        .parse::<u8>()
        .map_err(|e| EncodingError::ParseError(KEY_SIZE_PRECISION, e.to_string()))?;

    Ok((bar_type, price_precision, size_precision))
}

impl EncodeToRecordBatch for Bar {
    #[cfg(not(feature = "high_precision"))]
    fn encode_batch(
        metadata: &HashMap<String, String>,
        data: &[Self],
    ) -> Result<RecordBatch, ArrowError> {
        let mut open_builder = Int64Array::builder(data.len());
        let mut high_builder = Int64Array::builder(data.len());
        let mut low_builder = Int64Array::builder(data.len());
        let mut close_builder = Int64Array::builder(data.len());
        let mut volume_builder = UInt64Array::builder(data.len());
        let mut ts_event_builder = UInt64Array::builder(data.len());
        let mut ts_init_builder = UInt64Array::builder(data.len());

        for bar in data {
            open_builder.append_value(bar.open.raw);
            high_builder.append_value(bar.high.raw);
            low_builder.append_value(bar.low.raw);
            close_builder.append_value(bar.close.raw);
            volume_builder.append_value(bar.volume.raw);
            ts_event_builder.append_value(bar.ts_event.as_u64());
            ts_init_builder.append_value(bar.ts_init.as_u64());
        }

        let open_array = open_builder.finish();
        let high_array = high_builder.finish();
        let low_array = low_builder.finish();
        let close_array = close_builder.finish();
        let volume_array = volume_builder.finish();
        let ts_event_array = ts_event_builder.finish();
        let ts_init_array = ts_init_builder.finish();

        RecordBatch::try_new(
            Self::get_schema(Some(metadata.clone())).into(),
            vec![
                Arc::new(open_array),
                Arc::new(high_array),
                Arc::new(low_array),
                Arc::new(close_array),
                Arc::new(volume_array),
                Arc::new(ts_event_array),
                Arc::new(ts_init_array),
            ],
        )
    }

<<<<<<< HEAD
    #[cfg(feature = "high_precision")]
    fn encode_batch(
        metadata: &HashMap<String, String>,
        data: &[Self],
    ) -> Result<RecordBatch, ArrowError> {
        let mut open_builder = FixedSizeBinaryBuilder::with_capacity(data.len(), 16); // 16 bytes for i128 value
        let mut high_builder = FixedSizeBinaryBuilder::with_capacity(data.len(), 16);
        let mut low_builder = FixedSizeBinaryBuilder::with_capacity(data.len(), 16);
        let mut close_builder = FixedSizeBinaryBuilder::with_capacity(data.len(), 16);
        let mut volume_builder = UInt64Array::builder(data.len());
        let mut ts_event_builder = UInt64Array::builder(data.len());
        let mut ts_init_builder = UInt64Array::builder(data.len());

        for bar in data {
            open_builder
                .append_value(bar.open.raw.to_le_bytes())
                .unwrap();
            high_builder
                .append_value(bar.high.raw.to_le_bytes())
                .unwrap();
            low_builder.append_value(bar.low.raw.to_le_bytes()).unwrap();
            close_builder
                .append_value(bar.close.raw.to_le_bytes())
                .unwrap();
            volume_builder.append_value(bar.volume.raw);
            ts_event_builder.append_value(bar.ts_event.as_u64());
            ts_init_builder.append_value(bar.ts_init.as_u64());
        }

        let open_array = open_builder.finish();
        let high_array = high_builder.finish();
        let low_array = low_builder.finish();
        let close_array = close_builder.finish();
        let volume_array = volume_builder.finish();
        let ts_event_array = ts_event_builder.finish();
        let ts_init_array = ts_init_builder.finish();

        RecordBatch::try_new(
            Self::get_schema(Some(metadata.clone())).into(),
            vec![
                Arc::new(open_array),
                Arc::new(high_array),
                Arc::new(low_array),
                Arc::new(close_array),
                Arc::new(volume_array),
                Arc::new(ts_event_array),
                Arc::new(ts_init_array),
            ],
        )
=======
    fn metadata(&self) -> HashMap<String, String> {
        Bar::get_metadata(&self.bar_type, self.open.precision, self.volume.precision)
>>>>>>> 9a2ed76c
    }
}

impl DecodeFromRecordBatch for Bar {
    #[cfg(not(feature = "high_precision"))]
    fn decode_batch(
        metadata: &HashMap<String, String>,
        record_batch: RecordBatch,
    ) -> Result<Vec<Self>, EncodingError> {
        let (bar_type, price_precision, size_precision) = parse_metadata(metadata)?;
        let cols = record_batch.columns();

        let open_values = extract_column::<Int64Array>(cols, "open", 0, DataType::Int64)?;
        let high_values = extract_column::<Int64Array>(cols, "high", 1, DataType::Int64)?;
        let low_values = extract_column::<Int64Array>(cols, "low", 2, DataType::Int64)?;
        let close_values = extract_column::<Int64Array>(cols, "close", 3, DataType::Int64)?;
        let volume_values = extract_column::<UInt64Array>(cols, "volume", 4, DataType::UInt64)?;
        let ts_event_values = extract_column::<UInt64Array>(cols, "ts_event", 5, DataType::UInt64)?;
        let ts_init_values = extract_column::<UInt64Array>(cols, "ts_init", 6, DataType::UInt64)?;

        let result: Result<Vec<Self>, EncodingError> = (0..record_batch.num_rows())
            .map(|i| {
                let open = Price::from_raw(open_values.value(i), price_precision);
                let high = Price::from_raw(high_values.value(i), price_precision);
                let low = Price::from_raw(low_values.value(i), price_precision);
                let close = Price::from_raw(close_values.value(i), price_precision);
                let volume = Quantity::from_raw(volume_values.value(i), size_precision);
                let ts_event = ts_event_values.value(i).into();
                let ts_init = ts_init_values.value(i).into();

                Ok(Self {
                    bar_type,
                    open,
                    high,
                    low,
                    close,
                    volume,
                    ts_event,
                    ts_init,
                })
            })
            .collect();

        result
    }

    #[cfg(feature = "high_precision")]
    fn decode_batch(
        metadata: &HashMap<String, String>,
        record_batch: RecordBatch,
    ) -> Result<Vec<Self>, EncodingError> {
        use crate::arrow::get_raw_price;

        let (bar_type, price_precision, size_precision) = parse_metadata(metadata)?;
        let cols = record_batch.columns();

        let open_values =
            extract_column::<FixedSizeBinaryArray>(cols, "open", 0, DataType::FixedSizeBinary(16))?;
        let high_values =
            extract_column::<FixedSizeBinaryArray>(cols, "high", 1, DataType::FixedSizeBinary(16))?;
        let low_values =
            extract_column::<FixedSizeBinaryArray>(cols, "low", 2, DataType::FixedSizeBinary(16))?;
        let close_values = extract_column::<FixedSizeBinaryArray>(
            cols,
            "close",
            3,
            DataType::FixedSizeBinary(16),
        )?;
        let volume_values = extract_column::<UInt64Array>(cols, "volume", 4, DataType::UInt64)?;
        let ts_event_values = extract_column::<UInt64Array>(cols, "ts_event", 5, DataType::UInt64)?;
        let ts_init_values = extract_column::<UInt64Array>(cols, "ts_init", 6, DataType::UInt64)?;

        assert_eq!(
            open_values.value_length(),
            16,
            "High precision uses 128 bit/16 byte value"
        );
        assert_eq!(
            high_values.value_length(),
            16,
            "High precision uses 128 bit/16 byte value"
        );
        assert_eq!(
            low_values.value_length(),
            16,
            "High precision uses 128 bit/16 byte value"
        );
        assert_eq!(
            close_values.value_length(),
            16,
            "High precision uses 128 bit/16 byte value"
        );

        let result: Result<Vec<Self>, EncodingError> = (0..record_batch.num_rows())
            .map(|i| {
                let open = Price::from_raw(get_raw_price(open_values.value(i)), price_precision);
                let high = Price::from_raw(get_raw_price(high_values.value(i)), price_precision);
                let low = Price::from_raw(get_raw_price(low_values.value(i)), price_precision);
                let close = Price::from_raw(get_raw_price(close_values.value(i)), price_precision);
                let volume = Quantity::from_raw(volume_values.value(i), size_precision);
                let ts_event = ts_event_values.value(i).into();
                let ts_init = ts_init_values.value(i).into();

                Ok(Self {
                    bar_type,
                    open,
                    high,
                    low,
                    close,
                    volume,
                    ts_event,
                    ts_init,
                })
            })
            .collect();

        result
    }
}

impl DecodeDataFromRecordBatch for Bar {
    fn decode_data_batch(
        metadata: &HashMap<String, String>,
        record_batch: RecordBatch,
    ) -> Result<Vec<Data>, EncodingError> {
        let bars: Vec<Self> = Self::decode_batch(metadata, record_batch)?;
        Ok(bars.into_iter().map(Data::from).collect())
    }
}

////////////////////////////////////////////////////////////////////////////////
// Tests
////////////////////////////////////////////////////////////////////////////////
#[cfg(test)]
mod tests {
    use std::sync::Arc;

    use arrow::record_batch::RecordBatch;
    use rstest::rstest;

    use super::*;

    #[rstest]
    #[cfg(feature = "high_precision")]
    fn test_get_schema() {
        let bar_type = BarType::from_str("AAPL.XNAS-1-MINUTE-LAST-INTERNAL").unwrap();
        let metadata = Bar::get_metadata(&bar_type, 2, 0);
        let schema = Bar::get_schema(Some(metadata.clone()));
        let expected_fields = vec![
            Field::new("open", DataType::FixedSizeBinary(16), false),
            Field::new("high", DataType::FixedSizeBinary(16), false),
            Field::new("low", DataType::FixedSizeBinary(16), false),
            Field::new("close", DataType::FixedSizeBinary(16), false),
            Field::new("volume", DataType::UInt64, false),
            Field::new("ts_event", DataType::UInt64, false),
            Field::new("ts_init", DataType::UInt64, false),
        ];
        let expected_schema = Schema::new_with_metadata(expected_fields, metadata);
        assert_eq!(schema, expected_schema);
    }

    #[rstest]
    #[cfg(not(feature = "high_precision"))]
    fn test_get_schema() {
        let bar_type = BarType::from_str("AAPL.XNAS-1-MINUTE-LAST-INTERNAL").unwrap();
        let metadata = Bar::get_metadata(&bar_type, 2, 0);
        let schema = Bar::get_schema(Some(metadata.clone()));
        let expected_fields = vec![
            Field::new("open", DataType::Int64, false),
            Field::new("high", DataType::Int64, false),
            Field::new("low", DataType::Int64, false),
            Field::new("close", DataType::Int64, false),
            Field::new("volume", DataType::UInt64, false),
            Field::new("ts_event", DataType::UInt64, false),
            Field::new("ts_init", DataType::UInt64, false),
        ];
        let expected_schema = Schema::new_with_metadata(expected_fields, metadata);
        assert_eq!(schema, expected_schema);
    }

    #[rstest]
    fn test_get_schema_map() {
        let schema_map = Bar::get_schema_map();
        let mut expected_map = HashMap::new();
        #[cfg(not(feature = "high_precision"))]
        {
            expected_map.insert("open".to_string(), "Int64".to_string());
            expected_map.insert("high".to_string(), "Int64".to_string());
            expected_map.insert("low".to_string(), "Int64".to_string());
            expected_map.insert("close".to_string(), "Int64".to_string());
        }
        #[cfg(feature = "high_precision")]
        {
            expected_map.insert("open".to_string(), "FixedSizeBinary(16)".to_string());
            expected_map.insert("high".to_string(), "FixedSizeBinary(16)".to_string());
            expected_map.insert("low".to_string(), "FixedSizeBinary(16)".to_string());
            expected_map.insert("close".to_string(), "FixedSizeBinary(16)".to_string());
        }
        expected_map.insert("volume".to_string(), "UInt64".to_string());
        expected_map.insert("ts_event".to_string(), "UInt64".to_string());
        expected_map.insert("ts_init".to_string(), "UInt64".to_string());
        assert_eq!(schema_map, expected_map);
    }

    #[rstest]
    #[cfg(not(feature = "high_precision"))]
    fn test_encode_batch() {
        let bar_type = BarType::from_str("AAPL.XNAS-1-MINUTE-LAST-INTERNAL").unwrap();
        let metadata = Bar::get_metadata(&bar_type, 2, 0);

        let bar1 = Bar::new(
            bar_type,
            Price::from("100.10"),
            Price::from("102.00"),
            Price::from("100.00"),
            Price::from("101.00"),
            Quantity::from(1100),
            1.into(),
            3.into(),
        );
        let bar2 = Bar::new(
            bar_type,
            Price::from("100.00"),
            Price::from("100.00"),
            Price::from("100.00"),
            Price::from("100.10"),
            Quantity::from(1110),
            2.into(),
            4.into(),
        );

        let data = vec![bar1, bar2];
        let record_batch = Bar::encode_batch(&metadata, &data).unwrap();

        let columns = record_batch.columns();
        let open_values = columns[0].as_any().downcast_ref::<Int64Array>().unwrap();
        let high_values = columns[1].as_any().downcast_ref::<Int64Array>().unwrap();
        let low_values = columns[2].as_any().downcast_ref::<Int64Array>().unwrap();
        let close_values = columns[3].as_any().downcast_ref::<Int64Array>().unwrap();
        let volume_values = columns[4].as_any().downcast_ref::<UInt64Array>().unwrap();
        let ts_event_values = columns[5].as_any().downcast_ref::<UInt64Array>().unwrap();
        let ts_init_values = columns[6].as_any().downcast_ref::<UInt64Array>().unwrap();

        assert_eq!(columns.len(), 7);
        assert_eq!(open_values.len(), 2);
        assert_eq!(open_values.value(0), 100_100_000_000);
        assert_eq!(open_values.value(1), 100_000_000_000);
        assert_eq!(high_values.len(), 2);
        assert_eq!(high_values.value(0), 102_000_000_000);
        assert_eq!(high_values.value(1), 100_000_000_000);
        assert_eq!(low_values.len(), 2);
        assert_eq!(low_values.value(0), 100_000_000_000);
        assert_eq!(low_values.value(1), 100_000_000_000);
        assert_eq!(close_values.len(), 2);
        assert_eq!(close_values.value(0), 101_000_000_000);
        assert_eq!(close_values.value(1), 100_100_000_000);
        assert_eq!(volume_values.len(), 2);
        assert_eq!(volume_values.value(0), 1_100_000_000_000);
        assert_eq!(volume_values.value(1), 1_110_000_000_000);
        assert_eq!(ts_event_values.len(), 2);
        assert_eq!(ts_event_values.value(0), 1);
        assert_eq!(ts_event_values.value(1), 2);
        assert_eq!(ts_init_values.len(), 2);
        assert_eq!(ts_init_values.value(0), 3);
        assert_eq!(ts_init_values.value(1), 4);
    }

    #[rstest]
    #[cfg(feature = "high_precision")]
    fn test_encode_batch() {
        use arrow::array::Array;
        use nautilus_model::types::fixed::FIXED_HIGH_PRECISION_SCALAR;

        use crate::arrow::get_raw_price;

        let bar_type = BarType::from_str("AAPL.XNAS-1-MINUTE-LAST-INTERNAL").unwrap();
        let metadata = Bar::get_metadata(&bar_type, 2, 0);

        let bar1 = Bar::new(
            bar_type,
            Price::from("100.10"),
            Price::from("102.00"),
            Price::from("100.00"),
            Price::from("101.00"),
            Quantity::from(1100),
            1.into(),
            3.into(),
        );
        let bar2 = Bar::new(
            bar_type,
            Price::from("100.00"),
            Price::from("100.00"),
            Price::from("100.00"),
            Price::from("100.10"),
            Quantity::from(1110),
            2.into(),
            4.into(),
        );

        let data = vec![bar1, bar2];
        let record_batch = Bar::encode_batch(&metadata, &data).unwrap();

        let columns = record_batch.columns();
        let open_values = columns[0]
            .as_any()
            .downcast_ref::<FixedSizeBinaryArray>()
            .unwrap();
        let high_values = columns[1]
            .as_any()
            .downcast_ref::<FixedSizeBinaryArray>()
            .unwrap();
        let low_values = columns[2]
            .as_any()
            .downcast_ref::<FixedSizeBinaryArray>()
            .unwrap();
        let close_values = columns[3]
            .as_any()
            .downcast_ref::<FixedSizeBinaryArray>()
            .unwrap();
        let volume_values = columns[4].as_any().downcast_ref::<UInt64Array>().unwrap();
        let ts_event_values = columns[5].as_any().downcast_ref::<UInt64Array>().unwrap();
        let ts_init_values = columns[6].as_any().downcast_ref::<UInt64Array>().unwrap();

        assert_eq!(columns.len(), 7);
        assert_eq!(open_values.len(), 2);
        assert_eq!(
            get_raw_price(open_values.value(0)),
            (100.10 * FIXED_HIGH_PRECISION_SCALAR) as i128
        );
        assert_eq!(
            get_raw_price(open_values.value(1)),
            (100.00 * FIXED_HIGH_PRECISION_SCALAR) as i128
        );
        assert_eq!(high_values.len(), 2);
        assert_eq!(
            get_raw_price(high_values.value(0)),
            (102.00 * FIXED_HIGH_PRECISION_SCALAR) as i128
        );
        assert_eq!(
            get_raw_price(high_values.value(1)),
            (100.00 * FIXED_HIGH_PRECISION_SCALAR) as i128
        );
        assert_eq!(low_values.len(), 2);
        assert_eq!(
            get_raw_price(low_values.value(0)),
            (100.00 * FIXED_HIGH_PRECISION_SCALAR) as i128
        );
        assert_eq!(
            get_raw_price(low_values.value(1)),
            (100.00 * FIXED_HIGH_PRECISION_SCALAR) as i128
        );
        assert_eq!(close_values.len(), 2);
        assert_eq!(
            get_raw_price(close_values.value(0)),
            (101.00 * FIXED_HIGH_PRECISION_SCALAR) as i128
        );
        assert_eq!(
            get_raw_price(close_values.value(1)),
            (100.10 * FIXED_HIGH_PRECISION_SCALAR) as i128
        );
        assert_eq!(volume_values.len(), 2);
        assert_eq!(volume_values.value(0), 1_100_000_000_000);
        assert_eq!(volume_values.value(1), 1_110_000_000_000);
        assert_eq!(ts_event_values.len(), 2);
        assert_eq!(ts_event_values.value(0), 1);
        assert_eq!(ts_event_values.value(1), 2);
        assert_eq!(ts_init_values.len(), 2);
        assert_eq!(ts_init_values.value(0), 3);
        assert_eq!(ts_init_values.value(1), 4);
    }

    #[rstest]
    #[cfg(not(feature = "high_precision"))]
    fn test_decode_batch() {
        let bar_type = BarType::from_str("AAPL.XNAS-1-MINUTE-LAST-INTERNAL").unwrap();
        let metadata = Bar::get_metadata(&bar_type, 2, 0);

        let open = Int64Array::from(vec![100_100_000_000, 10_000_000_000]);
        let high = Int64Array::from(vec![102_000_000_000, 10_000_000_000]);
        let low = Int64Array::from(vec![100_000_000_000, 10_000_000_000]);
        let close = Int64Array::from(vec![101_000_000_000, 10_010_000_000]);
        let volume = UInt64Array::from(vec![11_000_000_000, 10_000_000_000]);
        let ts_event = UInt64Array::from(vec![1, 2]);
        let ts_init = UInt64Array::from(vec![3, 4]);

        let record_batch = RecordBatch::try_new(
            Bar::get_schema(Some(metadata.clone())).into(),
            vec![
                Arc::new(open),
                Arc::new(high),
                Arc::new(low),
                Arc::new(close),
                Arc::new(volume),
                Arc::new(ts_event),
                Arc::new(ts_init),
            ],
        )
        .unwrap();

        let decoded_data = Bar::decode_batch(&metadata, record_batch).unwrap();
        assert_eq!(decoded_data.len(), 2);
    }

    #[rstest]
    #[cfg(feature = "high_precision")]
    fn test_decode_batch() {
        use nautilus_model::types::price::PriceRaw;

        let bar_type = BarType::from_str("AAPL.XNAS-1-MINUTE-LAST-INTERNAL").unwrap();
        let metadata = Bar::get_metadata(&bar_type, 2, 0);

        let open = FixedSizeBinaryArray::from(vec![
            &(100_100_000_000 as PriceRaw).to_le_bytes(),
            &(10_000_000_000 as PriceRaw).to_le_bytes(),
        ]);
        let high = FixedSizeBinaryArray::from(vec![
            &(102_000_000_000 as PriceRaw).to_le_bytes(),
            &(10_000_000_000 as PriceRaw).to_le_bytes(),
        ]);
        let low = FixedSizeBinaryArray::from(vec![
            &(100_000_000_000 as PriceRaw).to_le_bytes(),
            &(10_000_000_000 as PriceRaw).to_le_bytes(),
        ]);
        let close = FixedSizeBinaryArray::from(vec![
            &(101_000_000_000 as PriceRaw).to_le_bytes(),
            &(10_010_000_000 as PriceRaw).to_le_bytes(),
        ]);
        let volume = UInt64Array::from(vec![11_000_000_000, 10_000_000_000]);
        let ts_event = UInt64Array::from(vec![1, 2]);
        let ts_init = UInt64Array::from(vec![3, 4]);

        let record_batch = RecordBatch::try_new(
            Bar::get_schema(Some(metadata.clone())).into(),
            vec![
                Arc::new(open),
                Arc::new(high),
                Arc::new(low),
                Arc::new(close),
                Arc::new(volume),
                Arc::new(ts_event),
                Arc::new(ts_init),
            ],
        )
        .unwrap();

        let decoded_data = Bar::decode_batch(&metadata, record_batch).unwrap();
        assert_eq!(decoded_data.len(), 2);
    }
}<|MERGE_RESOLUTION|>--- conflicted
+++ resolved
@@ -138,7 +138,6 @@
         )
     }
 
-<<<<<<< HEAD
     #[cfg(feature = "high_precision")]
     fn encode_batch(
         metadata: &HashMap<String, String>,
@@ -188,10 +187,10 @@
                 Arc::new(ts_init_array),
             ],
         )
-=======
+    }
+
     fn metadata(&self) -> HashMap<String, String> {
         Bar::get_metadata(&self.bar_type, self.open.precision, self.volume.precision)
->>>>>>> 9a2ed76c
     }
 }
 
