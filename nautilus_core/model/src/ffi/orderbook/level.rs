--- conflicted
+++ resolved
@@ -60,12 +60,8 @@
 }
 
 #[no_mangle]
-<<<<<<< HEAD
 #[cfg_attr(feature = "high_precision", allow(improper_ctypes_definitions))]
-pub extern "C" fn level_new(order_side: OrderSide, price: Price, orders: CVec) -> Level_API {
-=======
 pub extern "C" fn level_new(order_side: OrderSide, price: Price, orders: CVec) -> BookLevel_API {
->>>>>>> 9a2ed76c
     let CVec { ptr, len, cap } = orders;
     let orders: Vec<BookOrder> = unsafe { Vec::from_raw_parts(ptr.cast::<BookOrder>(), len, cap) };
     let price = BookPrice {
@@ -88,12 +84,8 @@
 }
 
 #[no_mangle]
-<<<<<<< HEAD
 #[cfg_attr(feature = "high_precision", allow(improper_ctypes_definitions))]
-pub extern "C" fn level_price(level: &Level_API) -> Price {
-=======
 pub extern "C" fn level_price(level: &BookLevel_API) -> Price {
->>>>>>> 9a2ed76c
     level.price.value
 }
 
