// -------------------------------------------------------------------------------------------------
//  Copyright (C) 2015-2024 Nautech Systems Pty Ltd. All rights reserved.
//  https://nautechsystems.io
//
//  Licensed under the GNU Lesser General Public License Version 3.0 (the "License");
//  You may not use this file except in compliance with the License.
//  You may obtain a copy of the License at https://www.gnu.org/licenses/lgpl-3.0.en.html
//
//  Unless required by applicable law or agreed to in writing, software
//  distributed under the License is distributed on an "AS IS" BASIS,
//  WITHOUT WARRANTIES OR CONDITIONS OF ANY KIND, either express or implied.
//  See the License for the specific language governing permissions and
//  limitations under the License.
// -------------------------------------------------------------------------------------------------

use std::{
    collections::hash_map::DefaultHasher,
    ffi::c_char,
    hash::{Hash, Hasher},
};

use nautilus_core::{ffi::string::str_to_cstr, nanos::UnixNanos};

use crate::{
    data::QuoteTick,
    identifiers::InstrumentId,
<<<<<<< HEAD
    types::{
        price::{Price, PriceRaw},
        quantity::Quantity,
    },
=======
    types::{Price, Quantity},
>>>>>>> 9a2ed76c
};

#[no_mangle]
#[cfg_attr(feature = "high_precision", allow(improper_ctypes_definitions))]
pub extern "C" fn quote_tick_new(
    instrument_id: InstrumentId,
    bid_price_raw: PriceRaw,
    ask_price_raw: PriceRaw,
    bid_price_prec: u8,
    ask_price_prec: u8,
    bid_size_raw: u64,
    ask_size_raw: u64,
    bid_size_prec: u8,
    ask_size_prec: u8,
    ts_event: UnixNanos,
    ts_init: UnixNanos,
) -> QuoteTick {
    QuoteTick::new(
        instrument_id,
        Price::from_raw(bid_price_raw, bid_price_prec),
        Price::from_raw(ask_price_raw, ask_price_prec),
        Quantity::from_raw(bid_size_raw, bid_size_prec),
        Quantity::from_raw(ask_size_raw, ask_size_prec),
        ts_event,
        ts_init,
    )
}

#[no_mangle]
pub extern "C" fn quote_tick_eq(lhs: &QuoteTick, rhs: &QuoteTick) -> u8 {
    assert_eq!(lhs.ask_price, rhs.ask_price);
    assert_eq!(lhs.ask_size, rhs.ask_size);
    assert_eq!(lhs.bid_price, rhs.bid_price);
    assert_eq!(lhs.bid_size, rhs.bid_size);
    assert_eq!(lhs.ts_event, rhs.ts_event);
    assert_eq!(lhs.ts_init, rhs.ts_init);
    assert_eq!(lhs.instrument_id.symbol, rhs.instrument_id.symbol);
    assert_eq!(lhs.instrument_id.venue, rhs.instrument_id.venue);
    u8::from(lhs == rhs)
}

#[no_mangle]
pub extern "C" fn quote_tick_hash(delta: &QuoteTick) -> u64 {
    let mut hasher = DefaultHasher::new();
    delta.hash(&mut hasher);
    hasher.finish()
}

/// Returns a [`QuoteTick`] as a C string pointer.
#[no_mangle]
pub extern "C" fn quote_tick_to_cstr(quote: &QuoteTick) -> *const c_char {
    str_to_cstr(&quote.to_string())
}<|MERGE_RESOLUTION|>--- conflicted
+++ resolved
@@ -24,14 +24,10 @@
 use crate::{
     data::QuoteTick,
     identifiers::InstrumentId,
-<<<<<<< HEAD
     types::{
         price::{Price, PriceRaw},
         quantity::Quantity,
     },
-=======
-    types::{Price, Quantity},
->>>>>>> 9a2ed76c
 };
 
 #[no_mangle]
